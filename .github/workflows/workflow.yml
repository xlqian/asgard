--- conflicted
+++ resolved
@@ -20,9 +20,5 @@
         - name: build
           run: |
             scripts/check-formatting.sh
-<<<<<<< HEAD
-            mkdir build && cd build && cmake -DENABLE_SANITIZERS=On ../ && make && cd asgard && ctest
-=======
-            cp -r /libvalhalla .      
-            mkdir build && cd build && cmake ../ && make && cd asgard && ctest
->>>>>>> ac87fd7c
+            cp -r /libvalhalla .    
+            mkdir build && cd build && cmake -DENABLE_SANITIZERS=On ../ && make && cd asgard && ctest